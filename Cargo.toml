--- conflicted
+++ resolved
@@ -64,11 +64,6 @@
 
 
 [dev-dependencies]
-<<<<<<< HEAD
-proptest = "0.10"
-tempfile = "3.1.0"
-rand = "0.8.3"
-=======
 proptest = "1"
 tempfile = "3.1.0"
->>>>>>> 105c186c
+rand = "0.8.3"