[package]
name = "bio"
version = "1.3.1"
authors = ["Johannes Köster <johannes.koester@tu-dortmund.de>"]
description = "A bioinformatics library for Rust. This library provides implementations of many algorithms and data structures that are useful for bioinformatics, but also in other fields."
homepage = "https://rust-bio.github.io"
repository = "https://github.com/rust-bio/rust-bio"
documentation = "https://docs.rs/bio"
readme = "README.md"
license = "MIT"
edition = "2018"
include = ["src/**/*", "LICENSE.md", "README.md", "CHANGELOG.md", "build.rs"]

[package.metadata.release]
pre-release-commit-message = "release version {{version}}"
tag-message = "Version {{version}} of Rust-Bio."

[features]
runtime-dispatch-simd = ["bytecount/runtime-dispatch-simd"]
generic-simd = ["bytecount/generic-simd"]
phylogeny = ["pest", "pest_derive", "bio-types/phylogeny"]


[dependencies]
bytecount = "0.6"
csv = "1.1"
num-traits = "0.2"
num-integer = "0.1"
itertools = ">=0.8, <0.12"
itertools-num = "0.1"
bv = { version = "0.11", features = ["serde"] }
bit-set = "0.5"
ndarray= ">=0.13, <0.16"
lazy_static = "1.4"
serde = { version = "1.0", features = ["derive"] }
serde_derive = "1.0"
serde_json = "1.0"
approx = ">=0.3, <0.6"
custom_derive = "0.1"
newtype_derive = "0.1"
ordered-float = "3.1"
regex = { version = "1.3", default-features = false, features = ["std", "perf"] }
multimap = ">=0.6, <0.9"
fxhash = "0.2"
statrs = ">= 0.11, < 0.17"
bio-types = ">=1.0.0"
pest = { version = "2", optional = true }
pest_derive = { version = "2", optional = true }
strum = ">= 0.16, < 0.26"
strum_macros = ">= 0.16, < 0.26"
getset = ">=0.0.9, <0.2"
enum-map = ">=0.6.4, <2"
triple_accel = ">=0.3, <0.5"
thiserror = "1"
anyhow = "1"
rand = ">=0.7.3, < 0.9"
<<<<<<< HEAD
reqwest = { version = "0.11", features = ["blocking","json"]}
futures = "0.3"
tokio = { version = "1.12.0", features = ["full"] }
actix-rt = "*"
=======
editdistancek = ">=1.0.1, <2"
>>>>>>> 29cf0f59

[dependencies.vec_map]
version = "0.8"
features = ["eders"]

[dependencies.petgraph]
version = ">=0.4, <0.7"
features = ["stable_graph"]


[dev-dependencies]
proptest = "1"
tempfile = "3.1.0"
rand = "0.8.3"<|MERGE_RESOLUTION|>--- conflicted
+++ resolved
@@ -54,14 +54,12 @@
 thiserror = "1"
 anyhow = "1"
 rand = ">=0.7.3, < 0.9"
-<<<<<<< HEAD
 reqwest = { version = "0.11", features = ["blocking","json"]}
 futures = "0.3"
 tokio = { version = "1.12.0", features = ["full"] }
 actix-rt = "*"
-=======
+
 editdistancek = ">=1.0.1, <2"
->>>>>>> 29cf0f59
 
 [dependencies.vec_map]
 version = "0.8"
