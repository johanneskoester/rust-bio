[package]

name = "bio"
version = "0.22.1-alpha.0"
authors = ["Johannes Köster <johannes.koester@tu-dortmund.de>"]
description = "A bioinformatics library for Rust. This library provides implementations of many algorithms and data structures that are useful for bioinformatics, but also in other fields."
homepage = "https://rust-bio.github.io"
repository = "https://github.com/rust-bio/rust-bio"
documentation = "https://docs.rs/bio"
readme = "README.md"
license = "MIT"
build = "build.rs"


[features]
avx-accel = ["bytecount/avx-accel"]
simd-accel = ["bytecount/simd-accel"]

[dependencies]
bytecount = "0.3.1"
csv = "1.0.0-beta.5"
num-traits = "0.2"
num-integer = "0.1"
itertools = "0.7"
itertools-num = "0.1"
bv = { version = "0.10", features = ["serde"] }
bit-set = "0.5"
ndarray= "0.12"
lazy_static = "1.0"
serde = "1.0"
serde_derive = "1.0"
approx = "0.3"
custom_derive = "0.1"
newtype_derive = "0.1"
ordered-float = "0.5"
quick-error = "1.2"
regex = "1.0"
multimap = "0.4"
fxhash = "0.2"
statrs = "0.9.0"
<<<<<<< HEAD
bio-types = ">=0.3"
=======
bio-types = ">=0.4"
>>>>>>> a5207557

[dependencies.vec_map]
version = "0.8"
features = ["eders"]

[package.metadata.release]
pre-release-commit-message = "release version {{version}}"
tag-message = "Version {{version}} of Rust-Bio."<|MERGE_RESOLUTION|>--- conflicted
+++ resolved
@@ -38,11 +38,7 @@
 multimap = "0.4"
 fxhash = "0.2"
 statrs = "0.9.0"
-<<<<<<< HEAD
-bio-types = ">=0.3"
-=======
 bio-types = ">=0.4"
->>>>>>> a5207557
 
 [dependencies.vec_map]
 version = "0.8"
