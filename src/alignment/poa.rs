// Copyright 2017-2018 Brett Bowman, Jeff Knaggs
// Licensed under the MIT license (http://opensource.org/licenses/MIT)
// This file may not be copied, modified, or distributed
// except according to those terms.

//! Partial-Order Alignment for fast alignment and consensus of multiple homologous sequences.
//!
//! - time complexity: `O(N^2 * L^2)`, where `N` is the number of sequences and `L` is the length of each sequence.
//!
//! For the original concept and theory, see:
//! * Lee, Christopher, Catherine Grasso, and Mark F. Sharlow. "Multiple sequence alignment using
//! partial order graphs." Bioinformatics 18.3 (2002): 452-464.
//! * Lee, Christopher. "Generating consensus sequences from partial order multiple sequence
//! alignment graphs." Bioinformatics 19.8 (2003): 999-1008.
//!
//! For a modern reference implementation, see poapy:
//! https://github.com/ljdursi/poapy
//!
//! # Example
//!
//! ```
//! use bio::alignment::pairwise::Scoring;
//! use bio::alignment::poa::*;
//!
//! let x = b"AAAAAAA";
//! let y = b"AABBBAA";
//! let z = b"AABCBAA";
//!
//! let scoring = Scoring::new(-1, 0, |a: u8, b: u8| if a == b { 1i32 } else { -1i32 });
//! let mut aligner = Aligner::new(scoring, x);
//! // z differs from x in 3 locations
//! assert_eq!(aligner.global(z).alignment().score, 1);
//! aligner.global(y).add_to_graph();
//! // z differs from x and y's partial order alignment by 1 base
//! assert_eq!(aligner.global(z).alignment().score, 5);
//! ```

use std::cmp::{max, Ordering};

use crate::utils::TextSlice;

use crate::alignment::pairwise::{MatchFunc, Scoring};

use petgraph::graph::NodeIndex;
use petgraph::visit::Topo;

use petgraph::{Directed, Graph, Incoming};

pub const MIN_SCORE: i32 = -858_993_459; // negative infinity; see alignment/pairwise/mod.rs
pub type POAGraph = Graph<u8, i32, Directed, usize>;

// Unlike with a total order we may have arbitrary successors in the
// traceback matrix. I have not yet figured out what the best level of
// detail to store is, so Match and Del operations remember In and Out
// nodes on the reference graph.
<<<<<<< HEAD
#[derive(Debug, Clone, PartialEq)]
=======
#[derive(Copy, Clone, Eq, PartialEq, Ord, PartialOrd, Hash, Debug, Serialize, Deserialize)]
>>>>>>> 01818298
pub enum AlignmentOperation {
    Match(Option<(usize, usize)>),
    Del(Option<(usize, usize)>),
    Ins(Option<usize>),
}

#[derive(Default, Clone, Eq, PartialEq, Ord, PartialOrd, Hash, Debug, Serialize, Deserialize)]
pub struct Alignment {
    pub score: i32,
    //    xstart: Edge,
    operations: Vec<AlignmentOperation>,
}

#[derive(Copy, Clone, Debug, Serialize, Deserialize)]
pub struct TracebackCell {
    score: i32,
    op: AlignmentOperation,
}

impl Ord for TracebackCell {
    fn cmp(&self, other: &TracebackCell) -> Ordering {
        self.score.cmp(&other.score)
    }
}

impl PartialOrd for TracebackCell {
    fn partial_cmp(&self, other: &TracebackCell) -> Option<Ordering> {
        Some(self.cmp(other))
    }
}

impl PartialEq for TracebackCell {
    fn eq(&self, other: &TracebackCell) -> bool {
        self.score == other.score
    }
}

//impl Default for TracebackCell { }

impl Eq for TracebackCell {}

#[derive(Default, Clone, Eq, PartialEq, Ord, PartialOrd, Debug)]
pub struct Traceback {
    rows: usize,
    cols: usize,

    // store the last visited node in topological order so that
    // we can index into the end of the alignment when we backtrack
    last: NodeIndex<usize>,
    matrix: Vec<Vec<TracebackCell>>,
}

impl Traceback {
    /// Create a Traceback matrix with given maximum sizes
    ///
    /// # Arguments
    ///
    /// * `m` - the number of nodes in the DAG
    /// * `n` - the length of the query sequence
    fn with_capacity(m: usize, n: usize) -> Self {
        let matrix = vec![
            vec![
                TracebackCell {
                    score: 0,
                    op: AlignmentOperation::Match(None)
                };
                n + 1
            ];
            m + 1
        ];
        Traceback {
            rows: m,
            cols: n,
            last: NodeIndex::new(0),
            matrix,
        }
    }

    /// Populate the edges of the traceback matrix
    fn initialize_scores(&mut self, gap_open: i32) {
        for (i, row) in self
            .matrix
            .iter_mut()
            .enumerate()
            .take(self.rows + 1)
            .skip(1)
        {
            // TODO: these should be -1 * distance from head node
            row[0] = TracebackCell {
                score: (i as i32) * gap_open, // gap_open penalty
                op: AlignmentOperation::Del(None),
            };
        }
        for j in 1..=self.cols {
            self.matrix[0][j] = TracebackCell {
                score: (j as i32) * gap_open,
                op: AlignmentOperation::Ins(None),
            };
        }
    }

    fn new() -> Self {
        Traceback {
            rows: 0,
            cols: 0,
            last: NodeIndex::new(0),
            matrix: Vec::new(),
        }
    }

    fn set(&mut self, i: usize, j: usize, cell: TracebackCell) {
        self.matrix[i][j] = cell;
    }

    fn get(&self, i: usize, j: usize) -> &TracebackCell {
        &self.matrix[i][j]
    }

    pub fn print(&self, g: &Graph<u8, i32, Directed, usize>, query: TextSlice) {
        let (m, n) = (g.node_count(), query.len());
        print!(".\t");
        for base in query.iter().take(n) {
            print!("{:?}\t", *base);
        }
        for i in 0..m {
            print!("\n{:?}\t", g.raw_nodes()[i].weight);
            for j in 0..n {
                print!("{}.\t", self.get(i + 1, j + 1).score);
            }
        }
        println!();
    }

    pub fn as_string(&self, g: &Graph<u8, i32, Directed, usize>, query: TextSlice) -> String {
        let (m, n) = (g.node_count(), query.len());
        let mut to_return = "".to_string();
        to_return.push_str(".\t");
        for base in query.iter().take(n) {
            to_return.push_str(&format!("{:?}\t", *base));
        }
        for i in 0..m {
            to_return.push_str(&format!("\n{:?}\t", g.raw_nodes()[i].weight));
            for j in 0..n {
                to_return.push_str(&format!("{}.\t", self.get(i + 1, j + 1).score));
            }
        }
        to_return
    }

    pub fn alignment(&self) -> Alignment {
        // optimal AlignmentOperation path
        let mut ops: Vec<AlignmentOperation> = vec![];

        // Now backtrack through the matrix to construct an optimal path
        let mut i = self.last.index() + 1;
        let mut j = self.cols;

        while i > 0 || j > 0 {
            // push operation and edge corresponding to (one of the) optimal
            // routes
            ops.push(self.matrix[i][j].op);
            match self.matrix[i][j].op {
                AlignmentOperation::Match(Some((p, _))) => {
                    i = p + 1;
                    j -= 1;
                }
                AlignmentOperation::Del(Some((p, _))) => {
                    i = p + 1;
                }
                AlignmentOperation::Ins(Some(p)) => {
                    i = p + 1;
                    j -= 1;
                }
                AlignmentOperation::Match(None) => {
                    i -= 1;
                    j -= 1;
                }
                AlignmentOperation::Del(None) => {
                    i -= 1;
                }
                AlignmentOperation::Ins(None) => {
                    j -= 1;
                }
            }
        }

        ops.reverse();

        Alignment {
            score: self.matrix[self.last.index() + 1][self.cols].score,
            operations: ops,
        }
    }
}

/// A partially ordered aligner builder
///
/// Uses consuming builder pattern for constructing partial order alignments with method chaining
#[derive(Default, Clone, Debug)]
pub struct Aligner<F: MatchFunc> {
    traceback: Traceback,
    query: Vec<u8>,
    poa: Poa<F>,
}

impl<F: MatchFunc> Aligner<F> {
    /// Create new instance.
    pub fn new(scoring: Scoring<F>, reference: TextSlice) -> Self {
        Aligner {
            traceback: Traceback::new(),
            query: reference.to_vec(),
            poa: Poa::from_string(scoring, reference),
        }
    }

    /// Add the alignment of the last query to the graph.
    pub fn add_to_graph(&mut self) -> &mut Self {
        let alignment = self.traceback.alignment();
        self.poa.add_alignment(&alignment, &self.query);
        self
    }

    /// Return alignment of last added query against the graph.
    pub fn alignment(&self) -> Alignment {
        self.traceback.alignment()
    }

    /// Globally align a given query against the graph.
    pub fn global(&mut self, query: TextSlice) -> &mut Self {
        self.query = query.to_vec();
        self.traceback = self.poa.global(query);
        self
    }

    /// Globally align a given query against the graph with a band around the previous
    /// optimal score for speed.
    pub fn global_banded(&mut self, query: TextSlice, bandwidth: usize) -> &mut Self {
        self.query = query.to_vec();
        self.traceback = self.poa.global_banded(query, bandwidth);
        self
    }

    /// Return alignment graph.
    pub fn graph(&self) -> &POAGraph {
        &self.poa.graph
    }
}

/// A partially ordered alignment graph
///
/// A directed acyclic graph datastructure that represents the topology of a
/// traceback matrix.
#[derive(Default, Clone, Debug)]
pub struct Poa<F: MatchFunc> {
    scoring: Scoring<F>,
    pub graph: POAGraph,
}

impl<F: MatchFunc> Poa<F> {
    /// Create a new aligner instance from the directed acyclic graph of another.
    ///
    /// # Arguments
    ///
    /// * `scoring` - the score struct
    /// * `poa` - the partially ordered reference alignment
    pub fn new(scoring: Scoring<F>, graph: POAGraph) -> Self {
        Poa { scoring, graph }
    }

    /// Create a new POA graph from an initial reference sequence and alignment penalties.
    ///
    /// # Arguments
    ///
    /// * `scoring` - the score struct
    /// * `reference` - a reference TextSlice to populate the initial reference graph
    pub fn from_string(scoring: Scoring<F>, seq: TextSlice) -> Self {
        let mut graph: Graph<u8, i32, Directed, usize> =
            Graph::with_capacity(seq.len(), seq.len() - 1);
        let mut prev: NodeIndex<usize> = graph.add_node(seq[0]);
        let mut node: NodeIndex<usize>;
        for base in seq.iter().skip(1) {
            node = graph.add_node(*base);
            graph.add_edge(prev, node, 1);
            prev = node;
        }

        Poa { scoring, graph }
    }

    /// A global Needleman-Wunsch aligner on partially ordered graphs.
    ///
    /// # Arguments
    /// * `query` - the query TextSlice to align against the internal graph member
    pub fn global(&self, query: TextSlice) -> Traceback {
        assert!(self.graph.node_count() != 0);

        // dimensions of the traceback matrix
        let (m, n) = (self.graph.node_count(), query.len());
        let mut traceback = Traceback::with_capacity(m, n);
        traceback.initialize_scores(self.scoring.gap_open);

        traceback.set(
            0,
            0,
            TracebackCell {
                score: 0,
                op: AlignmentOperation::Match(None),
            },
        );

        // construct the score matrix (O(n^2) space)
        let mut topo = Topo::new(&self.graph);
        while let Some(node) = topo.next(&self.graph) {
            // reference base and index
            let r = self.graph.raw_nodes()[node.index()].weight; // reference base at previous index
            let i = node.index() + 1; // 0 index is for initialization so we start at 1
            traceback.last = node;
            // iterate over the predecessors of this node
            let prevs: Vec<NodeIndex<usize>> =
                self.graph.neighbors_directed(node, Incoming).collect();
            // query base and its index in the DAG (traceback matrix rows)
            for (query_index, query_base) in query.iter().enumerate() {
                let j = query_index + 1; // 0 index is initialized so we start at 1
                                         // match and deletion scores for the first reference base
                let max_cell = if prevs.is_empty() {
                    TracebackCell {
                        score: traceback.get(0, j - 1).score
                            + self.scoring.match_fn.score(r, *query_base),
                        op: AlignmentOperation::Match(None),
                    }
                } else {
                    let mut max_cell = TracebackCell {
                        score: MIN_SCORE,
                        op: AlignmentOperation::Match(None),
                    };
                    for prev_node in &prevs {
                        let i_p: usize = prev_node.index() + 1; // index of previous node
                        max_cell = max(
                            max_cell,
                            max(
                                TracebackCell {
                                    score: traceback.get(i_p, j - 1).score
                                        + self.scoring.match_fn.score(r, *query_base),
                                    op: AlignmentOperation::Match(Some((i_p - 1, i - 1))),
                                },
                                TracebackCell {
                                    score: traceback.get(i_p, j).score + self.scoring.gap_open,
                                    op: AlignmentOperation::Del(Some((i_p - 1, i))),
                                },
                            ),
                        );
                    }
                    max_cell
                };

                let score = max(
                    max_cell,
                    TracebackCell {
                        score: traceback.get(i, j - 1).score + self.scoring.gap_open,
                        op: AlignmentOperation::Ins(Some(i - 1)),
                    },
                );
                traceback.set(i, j, score);
            }
        }

        traceback
    }

    /// A global Needleman-Wunsch aligner on partially ordered graphs with banding.
    ///
    /// # Arguments
    /// * `query` - the query TextSlice to align against the internal graph member
    /// * `bandwidth` - width of band, if too small, alignment may be suboptimal
    pub fn global_banded(&self, query: TextSlice, bandwidth: usize) -> Traceback {
        assert!(self.graph.node_count() != 0);

        // dimensions of the traceback matrix
        let (m, n) = (self.graph.node_count(), query.len());
        let mut traceback = Traceback::with_capacity(m, n);
        traceback.initialize_scores(self.scoring.gap_open);

        traceback.set(
            0,
            0,
            TracebackCell {
                score: 0,
                op: AlignmentOperation::Match(None),
            },
        );

        // construct the score matrix (O(n^2) space)
        // but this sucks, we want linear time!!!
        // at each row i we want to find the max scoring j
        // and band
        let mut topo = Topo::new(&self.graph);
        while let Some(node) = topo.next(&self.graph) {
            // reference base and index
            let r = self.graph.raw_nodes()[node.index()].weight; // reference base at previous index
            let i = node.index() + 1; // 0 index is for initialization so we start at 1
            traceback.last = node;
            // iterate over the predecessors of this node
            let prevs: Vec<NodeIndex<usize>> =
                self.graph.neighbors_directed(node, Incoming).collect();
            // query base and its index in the DAG (traceback matrix rows)
            let mut max_scoring_j = 0;
            let mut max_score_for_row = MIN_SCORE;
            let skip = if bandwidth > max_scoring_j {
                0
            } else {
                max_scoring_j - bandwidth
            };
            for (query_index, query_base) in query.iter().enumerate().skip(skip) {
                let j = query_index + 1; // 0 index is initialized so we start at 1
                                         // match and deletion scores for the first reference base
                if j > max_scoring_j + bandwidth {
                    break;
                }
                let max_cell = if prevs.is_empty() {
                    TracebackCell {
                        score: traceback.get(0, j - 1).score
                            + self.scoring.match_fn.score(r, *query_base),
                        op: AlignmentOperation::Match(None),
                    }
                } else {
                    let mut max_cell = TracebackCell {
                        score: MIN_SCORE,
                        op: AlignmentOperation::Match(None),
                    };
                    for prev_node in &prevs {
                        let i_p: usize = prev_node.index() + 1; // index of previous node
                        max_cell = max(
                            max_cell,
                            max(
                                TracebackCell {
                                    score: traceback.get(i_p, j - 1).score
                                        + self.scoring.match_fn.score(r, *query_base),
                                    op: AlignmentOperation::Match(Some((i_p - 1, i - 1))),
                                },
                                TracebackCell {
                                    score: traceback.get(i_p, j).score + self.scoring.gap_open,
                                    op: AlignmentOperation::Del(Some((i_p - 1, i))),
                                },
                            ),
                        );
                    }
                    max_cell
                };

                let score = max(
                    max_cell,
                    TracebackCell {
                        score: traceback.get(i, j - 1).score + self.scoring.gap_open,
                        op: AlignmentOperation::Ins(Some(i - 1)),
                    },
                );
                if score.score > max_score_for_row {
                    max_scoring_j = j;
                    max_score_for_row = score.score;
                }
                traceback.set(i, j, score);
            }
        }

        traceback
    }

    /// Experimental: return sequence of traversed edges
    ///
    /// Only supports alignments for sequences that have already been added,
    /// so all operations must be Match.
    pub fn edges(&self, aln: Alignment) -> Vec<usize> {
        let mut path: Vec<usize> = vec![];
        let mut prev: NodeIndex<usize> = NodeIndex::new(0);
        let mut _i: usize = 0;
        for op in aln.operations {
            match op {
                AlignmentOperation::Match(None) => {
                    _i += 1;
                }
                AlignmentOperation::Match(Some((_, p))) => {
                    let node = NodeIndex::new(p);
                    let edge = self.graph.find_edge(prev, node).unwrap();
                    path.push(edge.index());
                    prev = NodeIndex::new(p);
                    _i += 1;
                }
                AlignmentOperation::Ins(None) => {}
                AlignmentOperation::Ins(Some(_)) => {}
                AlignmentOperation::Del(_) => {}
            }
        }
        path
    }

    /// Incorporate a new sequence into a graph from an alignment
    ///
    /// # Arguments
    ///
    /// * `aln` - The alignment of the new sequence to the graph
    /// * `seq` - The sequence being incorporated
    pub fn add_alignment(&mut self, aln: &Alignment, seq: TextSlice) {
        let head = Topo::new(&self.graph).next(&self.graph).unwrap();
        let mut prev: NodeIndex<usize> = NodeIndex::new(head.index());
        let mut i: usize = 0;
        let mut edge_not_connected: bool = false;
        for op in aln.operations.iter() {
            match op {
                AlignmentOperation::Match(None) => {
                    let node: NodeIndex<usize> = NodeIndex::new(0);
                    if (seq[i] != self.graph.raw_nodes()[head.index()].weight) && (seq[i] != b'X') {
                        let node = self.graph.add_node(seq[i]);
                        prev = node;
                    }
                    if edge_not_connected {
                        self.graph.add_edge(prev, node, 1);
                        prev = node;
                        edge_not_connected = false;
                    }
                    i += 1;
                }
                AlignmentOperation::Match(Some((_, p))) => {
                    let node = NodeIndex::new(*p);
                    if (seq[i] != self.graph.raw_nodes()[*p].weight) && (seq[i] != b'X') {
                        let node = self.graph.add_node(seq[i]);
                        self.graph.add_edge(prev, node, 1);
                        prev = node;
                    } else {
                        // increment node weight
                        match self.graph.find_edge(prev, node) {
                            Some(edge) => {
                                *self.graph.edge_weight_mut(edge).unwrap() += 1;
                            }
                            None => {
                                if prev.index() != head.index() {
                                    self.graph.add_edge(prev, node, 1);
                                }
                            }
                        }
                        prev = NodeIndex::new(*p);
                    }
                    i += 1;
                }
                AlignmentOperation::Ins(None) => {
                    let node = self.graph.add_node(seq[i]);
                    if edge_not_connected {
                        self.graph.add_edge(prev, node, 1);
                    }
                    prev = node;
                    edge_not_connected = true;
                    i += 1;
                }
                AlignmentOperation::Ins(Some(_)) => {
                    let node = self.graph.add_node(seq[i]);
                    self.graph.add_edge(prev, node, 1);
                    prev = node;
                    i += 1;
                }
                AlignmentOperation::Del(_) => {} // we should only have to skip over deleted nodes
            }
        }
    }
}

#[cfg(test)]
mod tests {
    use super::*;
    use crate::alignment::pairwise::Scoring;
    use petgraph::dot::Dot;
    use petgraph::graph::NodeIndex;

    #[test]
    fn test_init_graph() {
        // sanity check for String -> Graph

        let scoring = Scoring::new(-1, 0, |a: u8, b: u8| if a == b { 1i32 } else { -1i32 });
        let poa = Poa::from_string(scoring, b"123456789");
        assert!(poa.graph.is_directed());
        assert_eq!(poa.graph.node_count(), 9);
        assert_eq!(poa.graph.edge_count(), 8);
    }

    #[test]
    fn test_alignment() {
        let scoring = Scoring::new(-1, 0, |a: u8, b: u8| if a == b { 1i32 } else { -1i32 });
        // examples from the POA paper
        //let _seq1 = b"PKMIVRPQKNETV";
        //let _seq2 = b"THKMLVRNETIM";
        let poa = Poa::from_string(scoring, b"GATTACA");
        let alignment = poa.global(b"GCATGCU").alignment();
        assert_eq!(alignment.score, 0);

        let alignment = poa.global(b"GCATGCUx").alignment();
        assert_eq!(alignment.score, -1);

        let alignment = poa.global(b"xCATGCU").alignment();
        assert_eq!(alignment.score, -2);
    }

    #[test]
    fn test_branched_alignment() {
        let scoring = Scoring::new(-1, 0, |a: u8, b: u8| if a == b { 1i32 } else { -1i32 });
        let seq1 = b"TTTTT";
        let seq2 = b"TTATT";
        let mut poa = Poa::from_string(scoring, seq1);
        let head: NodeIndex<usize> = NodeIndex::new(1);
        let tail: NodeIndex<usize> = NodeIndex::new(2);
        let node1 = poa.graph.add_node(b'A');
        let node2 = poa.graph.add_node(b'A');
        poa.graph.add_edge(head, node1, 1);
        poa.graph.add_edge(node1, node2, 1);
        poa.graph.add_edge(node2, tail, 1);
        let alignment = poa.global(seq2).alignment();
        assert_eq!(alignment.score, 3);
    }

    #[test]
    fn test_alt_branched_alignment() {
        let scoring = Scoring::new(-1, 0, |a: u8, b: u8| if a == b { 1i32 } else { -1i32 });

        let seq1 = b"TTCCTTAA";
        let seq2 = b"TTTTGGAA";
        let mut poa = Poa::from_string(scoring, seq1);
        let head: NodeIndex<usize> = NodeIndex::new(1);
        let tail: NodeIndex<usize> = NodeIndex::new(2);
        let node1 = poa.graph.add_node(b'A');
        let node2 = poa.graph.add_node(b'A');
        poa.graph.add_edge(head, node1, 1);
        poa.graph.add_edge(node1, node2, 1);
        poa.graph.add_edge(node2, tail, 1);
        let alignment = poa.global(seq2).alignment();
        poa.add_alignment(&alignment, seq2);
        assert_eq!(poa.graph.edge_count(), 14);
        assert!(poa
            .graph
            .contains_edge(NodeIndex::new(5), NodeIndex::new(10)));
        assert!(poa
            .graph
            .contains_edge(NodeIndex::new(11), NodeIndex::new(6)));
    }

    #[test]
    fn test_insertion_on_branch() {
        let scoring = Scoring::new(-1, 0, |a: u8, b: u8| if a == b { 1i32 } else { -1i32 });

        let seq1 = b"TTCCGGTTTAA";
        let seq2 = b"TTGGTATGGGAA";
        let seq3 = b"TTGGTTTGCGAA";
        let mut poa = Poa::from_string(scoring, seq1);
        let head: NodeIndex<usize> = NodeIndex::new(1);
        let tail: NodeIndex<usize> = NodeIndex::new(2);
        let node1 = poa.graph.add_node(b'C');
        let node2 = poa.graph.add_node(b'C');
        let node3 = poa.graph.add_node(b'C');
        poa.graph.add_edge(head, node1, 1);
        poa.graph.add_edge(node1, node2, 1);
        poa.graph.add_edge(node2, node3, 1);
        poa.graph.add_edge(node3, tail, 1);
        let alignment = poa.global(seq2).alignment();
        assert_eq!(alignment.score, 2);
        poa.add_alignment(&alignment, seq2);
        let alignment2 = poa.global(seq3).alignment();

        assert_eq!(alignment2.score, 10);
    }

    #[test]
    fn test_poa_method_chaining() {
        let scoring = Scoring::new(-1, 0, |a: u8, b: u8| if a == b { 1i32 } else { -1i32 });
        let mut aligner = Aligner::new(scoring, b"TTCCGGTTTAA");
        aligner
            .global(b"TTGGTATGGGAA")
            .add_to_graph()
            .global(b"TTGGTTTGCGAA")
            .add_to_graph();
        assert_eq!(aligner.alignment().score, 10);
    }
<<<<<<< HEAD

    #[test]
    fn test_global_banded() {
        // need strings long enough for the band to matter
        // create MSA with and without band and make sure they are the same 
        let s1 = b"TGGCATGCTCAAGGACCGTTGAATACTATCTTAATGGACCGCAAGCTCCCTGAAGGTGGGCCACATTCGAGGGCC\
        CGGCCTCCACCTATTCCCAACGAAACTAGCATTAACATGGACAGGGGCGCATAAAACAGAGTTTCTCCTAATCCCCTTTCCCCTG\
        GAGTGCTAGTCAGAACCGCACATGTTGACGCTTTGGTCAGGTGTAGCCGATTCACTACCCGGGGTAGTACGAGTGGTAGCACCAT\
        GGTTAGCTTCTCCGGGATGTTCCGCGAAGAGAGCGGAGCGGGCGTGCACAAGCTCGGACAACCCTAGTGTGCATCAAATGCCATA\
        TGTTCTGCTTTGTCTGTGACTCACGCCCACGTTTGACATCACTCTTACTATCCAACGGGCCAAGCTTAGGAGGGGCGGACCTATT\
        GAACCATTAGAGGGGATCCTTCTGAAGTTAAGGCACAGCGTTGAGGGGCTATAGTCGATCCTCTTAGTAAATATAATGGACAGGT\
        CTTTACGACACAGTATGAATTAGTCCAATGGAGCCATTGTAATCGATGAAACTGTTATATCTGTTGGCCTAGTCGCAACGGTCTA\
        CATCGCTAGCGTAACGGTTAAGACCTCTTCCACGAGTGGGACACTCATAAAGCTCGCGGCCCTTACGATCTAGGGGAGCGCACTC\
        CGTAGTCAATCACGGCCAGCCGGTGTGCGCTAAGTTACGAAACAGTCACGAGCGATGAACCGTATGAAGAATGGACCCTTCTAAG\
        ATGTGAACACCTAGATGAGCAGCAAGACAATTGCTCTCGCCGACTCGTTCGAAAGTGTACCTCGAGAGCACAACACGCATTACCC\
        AGGTGACCGTGTATTGACTGCCCGTTACTCAGAAACCTTACAGTATTAATCGCCTAGTCTGTATAGTATTCATTCTGCCCGTGAC
        ATGCGGGAAGCCTGCTGAGATTGGCAGCGTCTTTGGAGGGTTACCAAGCGAGGACACGGGCAAATTGAGGTGT";
        let s2 = b"TGGCTACATGCTCAAGCATCGTTGAAGCTCATCTTAATGGACCGCAACGGCCGCCTGAAGGTGGGACACGTGACG\
        GGCGGGGGCCCGGCCTTAACCCATTCTCAAGCAACTAGCATACTGGACAGCGGCGCATATACAGAGAATCGCCTAAACCCACTTT\
        TGCCCTGAGTGCTAGTCAGTCCCCCACATCTGACACTTCGGTGGCGCACGTTTAGCAGCTTACACTACCCGGGGCAGTACGAGTG\
        CTAGCACGGTAGCCTCCGGAGGGCTGCGAGGAATAGAACGGAGAGGGCGTCCTCAAGCCGGACAACCCTAGTGTGCATCAAATGA\
        TGCCTGCTGATTTTCTGTGCATTTCACGCCCAATTCACAATCACTCCTACTATCCAACGGGCAAGCATAAGGGAGGGGGGGAGTA\
        CGTCTATTGCACCATTAGAGGGGTACTTCGAATTCGTTGAACTGAGATAGAGTCGATCCTCTTTGTATATAAACGCAGGTACTTT\
        GCTATAAGGTGAATTATTCAAATGGAGCCATTGTAATCGATGACAATGTTATACCTTTAGGCCTAGATCAACGGTCTCCATCGCA\
        AGCGTAACGATTATGACCCAACGAGTGGACACTCATAGAGCGGCCCTTACGAGCTAGGCGAGCGCAATCCGTGTGAATCACAGCC\
        AGACGGGATGTTGCGTTAAGCTACGAAACATCACGCGGTGAGCGTATGAATAATGGACCCGTCAAAATGTGGGCAGCGAGCAGCA\
        GGACAATTGCTCGGGTCCGGTAGCGACTCGTTCGAAACTGTAAACGTCGAGGCACAACACGCATTAGCCAGGTGAACATGTATTG\
        ACCGCCCCGTAGATACCTTACAGTATTAATCGCCTAGTCTGTATGATCTTCGTTCTGCCTGTGAACATGAGGGAAGCCTGCTTGA\
        GTTTGGCAGCGTCTTTGGGGTTTCCAAGCGAGCGACACGGGCAAATTGAGGTGT";
        let s3 = b"TGGCATGCTCAAGGAGTGCTGAAGCTCATTTTAATGGACCGCAACGGCCGCCTGAAGGTGGGGCACGTGACGGGC\
        GAGGGCCCGGCCTTAACCCATTCTCAAGAAACTCGTATACTGGACAGCGGCGCATATAGAGAGATTCTCCTAAACCCTCTTTTGC\
        CCTGACATGTGCTAGTCAGTCGCCCACATCTGAACACTTCGGCAGCGCACGTCTAGCAGCTTACACTACCGGGCGGGGCAGGTAC\
        GAGTGCTAGCACGGTAGCCTCTCCCGGAGTGCTGGGAATAGAAGGGAGAGGGCGTCCTCATGCCGGCGACCCTAGTGTGCATCAA\
        ATGAGATGCCTGCTGTGATTTTCACATTCACAATCACTCTTACCATCCCAACGGGACAAGCATAAGGGAGGGGGGGAGCTATTGA\
        ACCAAGAGGGGTCCTCCGGAATTCGTTGAGCTGCGATAGAGTCGATCCTCTTTGTATATAAACGCAGGTACTTTGCGATTAGGTG\
        AAGTATTCAAATGGAGCCATTGTAATCGATGACAATGTGATGCCTTTAGGCCTAGATCACGGTCTACATCGCGTAAGCGTAACGA\
        TTATGACCCAACGAGAGGCACACTCATAAAGCGCGGCCCTTACTAGCTAGGCGAGCTTAGCAATCCGTGCAATCACACCCAGACG\
        GGTTGAGCTAAGCTACGGAACACCACGCGATGAGCCGTATGAAGAATGGACCCGTCGAAAATGTGGACAGCGAGCATCAGGACAA\
        TTGCTCGGGTCCGCGACTCGTGCGGAACTGTAAACGTCGAGGCACAACACGATTAGCCAGGTGAACATGTAGACCGCCCCGTAGA\
        TATTTTACAGTATTAATCGCCTAGTCTGTATAGGATCTTCGTTCTGCCTGTGAACATGCGGGAAGCCTGCTTGAGATTGGCAGCG\
        TCTTTGGGCAAGCGAGGACACGGGCAAATCGAGGTGG";
        let scoring = Scoring::from_scores(-2, -2, 2, -4);
        let mut aligner_banded = Aligner::new(scoring, s1);
        aligner_banded.global_banded(s2, 20).add_to_graph();
        aligner_banded.global_banded(s3, 20).add_to_graph();
        let scoring = Scoring::from_scores(-2, -2, 2, -4);
        let mut aligner_unbanded = Aligner::new(scoring, s1);
        aligner_unbanded.global(s2).add_to_graph();
        aligner_unbanded.global(s3).add_to_graph();
        let alignment_banded = aligner_banded.alignment();
        let alignment_unbanded = aligner_unbanded.alignment();
        for (i, operation) in alignment_banded.operations.iter().enumerate() {
            assert_eq!(*operation, alignment_unbanded.operations[i]);
        }
        
=======
    #[test]
    fn test_edge_cases() {
        // case 1
        let scoring = Scoring::new(-1, 0, |a: u8, b: u8| if a == b { 1i32 } else { -1i32 });
        let mut aligner = Aligner::new(scoring, b"BBA");
        aligner.global(b"AAA").add_to_graph();
        let g = aligner.graph().map(|_, n| (*n) as char, |_, e| *e);
        let dot = format!("{:?}", Dot::new(&g));
        assert_eq!(dot, "digraph {\n    0 [ label = \"'B'\" ]\n    1 [ label = \"'B'\" ]\n    2 [ label = \"'A'\" ]\n    3 [ label = \"'A'\" ]\n    4 [ label = \"'A'\" ]\n    0 -> 1 [ label = \"1\" ]\n    1 -> 2 [ label = \"1\" ]\n    3 -> 4 [ label = \"1\" ]\n    4 -> 2 [ label = \"1\" ]\n}\n");
        // case 2
        let scoring = Scoring::new(-1, 0, |a: u8, b: u8| if a == b { 1i32 } else { -1i32 });
        let mut aligner = Aligner::new(scoring, b"AAA");
        aligner.global(b"ABA").add_to_graph();
        let g = aligner.graph().map(|_, n| (*n) as char, |_, e| *e);
        let dot = format!("{:?}", Dot::new(&g));
        assert_eq!(dot, "digraph {\n    0 [ label = \"'A'\" ]\n    1 [ label = \"'A'\" ]\n    2 [ label = \"'A'\" ]\n    3 [ label = \"'B'\" ]\n    0 -> 1 [ label = \"1\" ]\n    1 -> 2 [ label = \"1\" ]\n    0 -> 3 [ label = \"1\" ]\n    3 -> 2 [ label = \"1\" ]\n}\n");
        // case 3
        let scoring = Scoring::new(-1, 0, |a: u8, b: u8| if a == b { 1i32 } else { -1i32 });
        let mut aligner = Aligner::new(scoring, b"BBBBBAAA");
        aligner.global(b"AAA").add_to_graph();
        let g = aligner.graph().map(|_, n| (*n) as char, |_, e| *e);
        let dot = format!("{:?}", Dot::new(&g));
        assert_eq!(dot, "digraph {\n    0 [ label = \"'B'\" ]\n    1 [ label = \"'B'\" ]\n    2 [ label = \"'B'\" ]\n    3 [ label = \"'B'\" ]\n    4 [ label = \"'B'\" ]\n    5 [ label = \"'A'\" ]\n    6 [ label = \"'A'\" ]\n    7 [ label = \"'A'\" ]\n    0 -> 1 [ label = \"1\" ]\n    1 -> 2 [ label = \"1\" ]\n    2 -> 3 [ label = \"1\" ]\n    3 -> 4 [ label = \"1\" ]\n    4 -> 5 [ label = \"1\" ]\n    5 -> 6 [ label = \"2\" ]\n    6 -> 7 [ label = \"2\" ]\n}\n");
        // case 4
        let scoring = Scoring::new(-1, 0, |a: u8, b: u8| if a == b { 1i32 } else { -1i32 });
        let mut aligner = Aligner::new(scoring, b"AAA");
        aligner.global(b"BBBBBAAA").add_to_graph();
        let g = aligner.graph().map(|_, n| (*n) as char, |_, e| *e);
        let dot = format!("{:?}", Dot::new(&g));
        assert_eq!(dot, "digraph {\n    0 [ label = \"'A'\" ]\n    1 [ label = \"'A'\" ]\n    2 [ label = \"'A'\" ]\n    3 [ label = \"'B'\" ]\n    4 [ label = \"'B'\" ]\n    5 [ label = \"'B'\" ]\n    6 [ label = \"'B'\" ]\n    7 [ label = \"'B'\" ]\n    0 -> 1 [ label = \"2\" ]\n    1 -> 2 [ label = \"2\" ]\n    3 -> 4 [ label = \"1\" ]\n    4 -> 5 [ label = \"1\" ]\n    5 -> 6 [ label = \"1\" ]\n    6 -> 7 [ label = \"1\" ]\n    7 -> 0 [ label = \"1\" ]\n}\n");
>>>>>>> 01818298
    }
}<|MERGE_RESOLUTION|>--- conflicted
+++ resolved
@@ -53,11 +53,7 @@
 // traceback matrix. I have not yet figured out what the best level of
 // detail to store is, so Match and Del operations remember In and Out
 // nodes on the reference graph.
-<<<<<<< HEAD
-#[derive(Debug, Clone, PartialEq)]
-=======
 #[derive(Copy, Clone, Eq, PartialEq, Ord, PartialOrd, Hash, Debug, Serialize, Deserialize)]
->>>>>>> 01818298
 pub enum AlignmentOperation {
     Match(Option<(usize, usize)>),
     Del(Option<(usize, usize)>),
@@ -735,7 +731,6 @@
             .add_to_graph();
         assert_eq!(aligner.alignment().score, 10);
     }
-<<<<<<< HEAD
 
     #[test]
     fn test_global_banded() {
@@ -790,8 +785,8 @@
         for (i, operation) in alignment_banded.operations.iter().enumerate() {
             assert_eq!(*operation, alignment_unbanded.operations[i]);
         }
-        
-=======
+    }
+
     #[test]
     fn test_edge_cases() {
         // case 1
@@ -822,6 +817,5 @@
         let g = aligner.graph().map(|_, n| (*n) as char, |_, e| *e);
         let dot = format!("{:?}", Dot::new(&g));
         assert_eq!(dot, "digraph {\n    0 [ label = \"'A'\" ]\n    1 [ label = \"'A'\" ]\n    2 [ label = \"'A'\" ]\n    3 [ label = \"'B'\" ]\n    4 [ label = \"'B'\" ]\n    5 [ label = \"'B'\" ]\n    6 [ label = \"'B'\" ]\n    7 [ label = \"'B'\" ]\n    0 -> 1 [ label = \"2\" ]\n    1 -> 2 [ label = \"2\" ]\n    3 -> 4 [ label = \"1\" ]\n    4 -> 5 [ label = \"1\" ]\n    5 -> 6 [ label = \"1\" ]\n    6 -> 7 [ label = \"1\" ]\n    7 -> 0 [ label = \"1\" ]\n}\n");
->>>>>>> 01818298
     }
 }