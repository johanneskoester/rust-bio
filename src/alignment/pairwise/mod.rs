--- conflicted
+++ resolved
@@ -1231,11 +1231,7 @@
         let mut aligner = Aligner::with_capacity(x.len(), y.len(), -5, -1, score);
         let alignment = aligner.global(x, y);
 
-<<<<<<< HEAD
-        println!("aln:\n{}", alignment.pretty(x, y, 100));
-=======
         println!("aln:\n{}", alignment.pretty(x, y, 80));
->>>>>>> da7daea7
         assert_eq!(
             alignment.operations,
             [Match, Match, Match, Ins, Ins, Ins, Match, Match, Match]
@@ -1250,11 +1246,7 @@
         let mut aligner = Aligner::with_capacity(x.len(), y.len(), -5, -1, score);
         let alignment = aligner.global(x, y);
 
-<<<<<<< HEAD
-        println!("aln:\n{}", alignment.pretty(x, y, 100));
-=======
         println!("aln:\n{}", alignment.pretty(x, y, 80));
->>>>>>> da7daea7
 
         let mut correct = Vec::new();
         correct.extend(repeat(Match).take(11));
@@ -1298,11 +1290,7 @@
         let mut aligner = Aligner::with_capacity(x.len(), y.len(), -5, -1, score);
         let alignment = aligner.global(x, y);
 
-<<<<<<< HEAD
-        println!("\naln:\n{}", alignment.pretty(x, y, 100));
-=======
         println!("\naln:\n{}", alignment.pretty(x, y, 80));
->>>>>>> da7daea7
         assert_eq!(alignment.ystart, 0);
         assert_eq!(alignment.xstart, 0);
         assert_eq!(
@@ -1421,11 +1409,7 @@
         let score = |a: u8, b: u8| if a == b { 1i32 } else { -1i32 };
         let mut aligner = Aligner::with_capacity(x.len(), y.len(), -5, -1, &score);
         let alignment = aligner.global(x, y);
-<<<<<<< HEAD
-        println!("\naln:\n{}", alignment.pretty(x, y, 100));
-=======
         println!("\naln:\n{}", alignment.pretty(x, y, 80));
->>>>>>> da7daea7
 
         assert_eq!(alignment.ystart, 0);
         assert_eq!(alignment.xstart, 0);
@@ -1449,11 +1433,7 @@
         let mut aligner = Aligner::with_capacity(x.len(), y.len(), -5, -1, &score);
         let alignment = aligner.global(x, y);
 
-<<<<<<< HEAD
-        println!("\naln:\n{}", alignment.pretty(x, y, 100));
-=======
         println!("\naln:\n{}", alignment.pretty(x, y, 80));
->>>>>>> da7daea7
 
         println!("score:{}", alignment.score);
         assert_eq!(alignment.score, -9);
@@ -1475,11 +1455,7 @@
         let score = |a: u8, b: u8| if a == b { 1i32 } else { -1i32 };
         let mut aligner = Aligner::with_capacity(x.len(), y.len(), -5, -1, &score);
         let alignment = aligner.global(x, y);
-<<<<<<< HEAD
-        println!("\naln:\n{}", alignment.pretty(x, y, 100));
-=======
         println!("\naln:\n{}", alignment.pretty(x, y, 80));
->>>>>>> da7daea7
 
         assert_eq!(alignment.ystart, 0);
         assert_eq!(alignment.xstart, 0);
@@ -1657,11 +1633,7 @@
         let mut aligner = Aligner::with_scoring(scoring);
         let alignment = aligner.custom(x, y);
 
-<<<<<<< HEAD
-        println!("{}", alignment.pretty(x, y, 100));
-=======
         println!("{}", alignment.pretty(x, y, 80));
->>>>>>> da7daea7
         assert_eq!(alignment.score, 7);
     }
 
