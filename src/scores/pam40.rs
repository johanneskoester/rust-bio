// Copyright 2014 M. Rizky Luthfianto.
// Revisions Copyright 2020 Tianyi Shi.
// Licensed under the MIT license (http://opensource.org/licenses/MIT)
// This file may not be copied, modified, or distributed
// except according to those terms.

//! The PAM40 substitution matrix, scale = ln(2)/2 = 0.346574
//!
//! - Expected score = -4.27, Entropy = 2.26 bits
//! - Lowest score = -15, Highest score = 13
use crate::scores::lookup;

<<<<<<< HEAD
const MAT: [i32; 729] = [
    6, -3, -6, -3, -2, -7, -1, -6, -4, -5, -6, -5, -4, -3, -3, -1, -3, -6, 0, 0, -3, -2, -12, -3,
    -7, -2, -15, -3, 6, -11, 6, 2, -9, -2, -1, -5, -7, -2, -8, -8, 6, -4, -6, -2, -6, -1, -2, -4,
    -7, -9, -4, -6, 1, -15, -6, -11, 9, -12, -12, -11, -8, -7, -5, -9, -12, -13, -12, -9, -8, -7,
    -12, -7, -2, -7, -8, -5, -14, -8, -3, -12, -15, -3, 6, -12, 7, 3, -13, -3, -3, -6, -9, -4, -11,
    -9, 2, -5, -7, -2, -9, -3, -4, -5, -7, -13, -5, -10, 2, -15, -2, 2, -12, 3, 7, -12, -3, -4, -5,
    -7, -4, -8, -6, -1, -4, -5, 2, -8, -4, -5, -4, -6, -15, -4, -8, 6, -15, -7, -9, -11, -13, -12,
    9, -8, -5, -2, -2, -12, -2, -3, -8, -7, -9, -11, -8, -6, -8, -7, -7, -4, -7, 2, -12, -15, -1,
    -2, -8, -3, -3, -8, 6, -8, -9, -9, -6, -9, -7, -2, -4, -5, -6, -8, -1, -5, -4, -5, -13, -4,
    -12, -4, -15, -6, -1, -7, -3, -4, -5, -8, 9, -8, -7, -5, -5, -9, 1, -4, -3, 1, -1, -5, -6, -4,
    -6, -6, -4, -3, 0, -15, -4, -5, -5, -6, -5, -2, -9, -8, 8, 4, -5, -1, 0, -4, -4, -7, -7, -5,
    -6, -2, -4, 2, -12, -4, -5, -5, -15, -5, -7, -9, -9, -7, -2, -9, -7, 4, 4, -6, 3, 1, -5, -5,
    -7, -6, -7, -7, -4, -5, 0, -9, -5, -6, -6, -15, -6, -2, -12, -4, -4, -12, -6, -5, -5, -6, 6,
    -7, -1, 0, -4, -6, -2, 1, -3, -2, -4, -8, -10, -4, -8, -3, -15, -5, -8, -13, -11, -8, -2, -9,
    -5, -1, 3, -7, 7, 1, -6, -5, -6, -4, -8, -7, -6, -5, -2, -5, -5, -6, -6, -15, -4, -8, -12, -9,
    -6, -3, -7, -9, 0, 1, -1, 1, 11, -7, -4, -7, -3, -3, -5, -3, -4, -1, -11, -4, -10, -4, -15, -3,
    6, -9, 2, -1, -8, -2, 1, -4, -5, 0, -6, -7, 7, -3, -5, -3, -5, 0, -1, -3, -7, -7, -3, -4, -2,
    -15, -3, -4, -8, -5, -4, -7, -4, -4, -4, -5, -4, -5, -4, -3, -4, -4, -4, -5, -2, -3, -4, -4,
    -9, -4, -7, -4, -15, -1, -6, -7, -7, -5, -9, -5, -3, -7, -7, -6, -6, -7, -5, -4, 8, -2, -3, -1,
    -3, -4, -5, -12, -4, -12, -3, -15, -3, -2, -12, -2, 2, -11, -6, 1, -7, -6, -2, -4, -3, -3, -4,
    -2, 8, -1, -4, -5, -4, -6, -11, -4, -10, 6, -15, -6, -6, -7, -9, -8, -8, -8, -1, -5, -7, 1, -8,
    -3, -5, -5, -3, -1, 8, -2, -5, -5, -7, -1, -5, -9, -3, -15, 0, -1, -2, -3, -4, -6, -1, -5, -6,
    -7, -3, -7, -5, 0, -2, -1, -4, -2, 6, 1, -2, -5, -4, -2, -6, -4, -15, 0, -2, -7, -4, -5, -8,
    -5, -6, -2, -4, -2, -6, -3, -1, -3, -3, -5, -5, 1, 7, -3, -2, -11, -3, -6, -5, -15, -3, -4, -8,
    -5, -4, -7, -4, -4, -4, -5, -4, -5, -4, -3, -4, -4, -4, -5, -2, -3, -4, -4, -9, -4, -7, -4,
    -15, -2, -7, -5, -7, -6, -7, -5, -6, 2, 0, -8, -2, -1, -7, -4, -5, -6, -7, -5, -2, -4, 7, -14,
    -4, -6, -6, -15, -12, -9, -14, -13, -15, -4, -13, -6, -12, -9, -10, -5, -11, -7, -9, -12, -11,
    -1, -4, -11, -9, -14, 13, -9, -4, -13, -15, -3, -4, -8, -5, -4, -7, -4, -4, -4, -5, -4, -5, -4,
    -3, -4, -4, -4, -5, -2, -3, -4, -4, -9, -4, -7, -4, -15, -7, -6, -3, -10, -8, 2, -12, -3, -5,
    -6, -8, -6, -10, -4, -7, -12, -10, -9, -6, -6, -7, -6, -4, -7, 10, -8, -15, -2, 1, -12, 2, 6,
    -12, -4, 0, -5, -6, -3, -6, -4, -2, -4, -3, 6, -3, -4, -5, -4, -6, -13, -4, -8, 6, -15, -15,
    -15, -15, -15, -15, -15, -15, -15, -15, -15, -15, -15, -15, -15, -15, -15, -15, -15, -15, -15,
    -15, -15, -15, -15, -15, -15, 1,
];
=======
#[inline]
fn lookup(a: u8) -> usize {
    if a == b'Y' {
        23
    } else if a == b'Z' {
        24
    } else if a == b'X' {
        25
    } else if a == b'*' {
        26
    } else {
        (a - 65) as usize
    }
}
>>>>>>> b9dd87ca

/// Return the substitution score in pam40 matrix between two amino acids (single characters as `u8`)
pub fn pam40(a: u8, b: u8) -> i32 {
    MAT[lookup(a) * 27 + lookup(b)]
}

#[cfg(test)]
mod tests {
    use super::*;

    #[test]
    fn test_pam40() {
        let score1 = pam40(b'A', b'A');
        assert_eq!(score1, 6);
        let score2 = pam40(b'*', b'*');
        assert_eq!(score2, 1);
        let score3 = pam40(b'A', b'*');
        assert_eq!(score3, -15);
        let score4 = pam40(b'*', b'*');
        assert_eq!(score4, 1);
        let score5 = pam40(b'X', b'X');
        assert_eq!(score5, -4);
        let score6 = pam40(b'X', b'Z');
        assert_eq!(score6, -4);
    }
}<|MERGE_RESOLUTION|>--- conflicted
+++ resolved
@@ -8,9 +8,9 @@
 //!
 //! - Expected score = -4.27, Entropy = 2.26 bits
 //! - Lowest score = -15, Highest score = 13
+
 use crate::scores::lookup;
 
-<<<<<<< HEAD
 const MAT: [i32; 729] = [
     6, -3, -6, -3, -2, -7, -1, -6, -4, -5, -6, -5, -4, -3, -3, -1, -3, -6, 0, 0, -3, -2, -12, -3,
     -7, -2, -15, -3, 6, -11, 6, 2, -9, -2, -1, -5, -7, -2, -8, -8, 6, -4, -6, -2, -6, -1, -2, -4,
@@ -45,22 +45,6 @@
     -15, -15, -15, -15, -15, -15, -15, -15, -15, -15, -15, -15, -15, -15, -15, -15, -15, -15, -15,
     -15, -15, -15, -15, -15, -15, 1,
 ];
-=======
-#[inline]
-fn lookup(a: u8) -> usize {
-    if a == b'Y' {
-        23
-    } else if a == b'Z' {
-        24
-    } else if a == b'X' {
-        25
-    } else if a == b'*' {
-        26
-    } else {
-        (a - 65) as usize
-    }
-}
->>>>>>> b9dd87ca
 
 /// Return the substitution score in pam40 matrix between two amino acids (single characters as `u8`)
 pub fn pam40(a: u8, b: u8) -> i32 {
