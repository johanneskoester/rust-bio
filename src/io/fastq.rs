// Copyright 2014-2018 Johannes Köster, Henning Timm.
// Licensed under the MIT license (http://opensource.org/licenses/MIT)
// This file may not be copied, modified, or distributed
// except according to those terms.

//! FastQ reading.
//!
//! # Example
//!
//! ```
//! use std::io;
<<<<<<< HEAD
//! use bio::io::fastq::{self, FastqRead};
=======
//! use bio::io::fastq;
//! use bio::io::fastq::FastqRead;
>>>>>>> 0ddee619
//! let mut reader = fastq::Reader::new(io::stdin());
//! let mut record = fastq::Record::new();
//! reader.read(&mut record).expect("Failed to parse record");
//! while !record.is_empty() {
//!   let check = record.check();
//!   if check.is_err() {
//!       panic!("I got a rubbish record!")
//!   }
//!   // your record is ok - do something with it...
//!   reader.read(&mut record).expect("Failed to parse record");
//! }
//! ```

use std::convert::AsRef;
use std::fmt;
use std::fs;
use std::io;
use std::io::prelude::*;
use std::path::Path;

use bio_types::sequence::SequenceRead;

use crate::utils::TextSlice;

/// Trait for FastQ readers.
pub trait FastqRead {
    fn read(&mut self, record: &mut Record) -> io::Result<()>;
}

/// A FastQ reader.
#[derive(Debug)]
pub struct Reader<R: io::Read> {
    reader: io::BufReader<R>,
    line_buffer: String,
}

impl Reader<fs::File> {
    /// Read from a given file.
    pub fn from_file<P: AsRef<Path>>(path: P) -> io::Result<Self> {
        fs::File::open(path).map(Reader::new)
    }
}

impl<R: io::Read> Reader<R> {
    /// Read from a given [`io::Read`](https://doc.rust-lang.org/std/io/trait.Read.html).
    pub fn new(reader: R) -> Self {
        Reader {
            reader: io::BufReader::new(reader),
            line_buffer: String::new(),
        }
    }

    /// Return an iterator over the records of this FastQ file.
    ///
    /// # Errors
    ///
    /// This function will return an error if a record is incomplete
    /// or syntax is violated.
    ///
    /// # Example
    ///
    /// ```rust
    /// use bio::io::fastq;
    ///
    /// let fq: &'static [u8] = b"@id description\nACGT\n+\n!!!!\n";
    /// let records = fastq::Reader::new(fq).records().map(|record| record.unwrap());
    /// for record in records {
    ///     assert!(record.check().is_ok())
    /// }
    /// ```
    pub fn records(self) -> Records<R> {
        Records { reader: self }
    }
}

impl<R> FastqRead for Reader<R>
where
    R: io::Read,
{
    /// Read the next FastQ entry into the given [`Record`](#Record).
    /// An empty record indicates that no more records can be read.
    ///
    /// This method is useful when you want to read records as fast as
    /// possible because it allows the reuse of a `Record` allocation.
    ///
    /// A more ergonomic approach to reading FastQ records is the
    /// [records](Reader::records) iterator.
    ///
    /// FastQ files with wrapped sequence and quality strings are allowed.
    ///
    /// # Errors
    ///
    /// This function will return an error if the record is incomplete,
    /// syntax is violated or any form of I/O error is encountered.
    /// Additionally, if the FastQ file has line-wrapped records, and the wrapping is not
    /// consistent between the sequence and quality string for a record, parsing will fail.
    ///
    /// # Example
    ///
    /// ```rust
    /// use bio::io::fastq::{Reader, FastqRead};
    /// use bio::io::fastq::Record;
    /// const FASTQ_FILE: &'static [u8] = b"@id desc
    /// AAAA
    /// +
    /// IIII
    /// ";
    /// let mut reader = Reader::new(FASTQ_FILE);
    /// let mut record = Record::new();
    ///
    /// reader.read(&mut record).unwrap();
    ///
    /// assert_eq!(record.id(), "id");
    /// assert_eq!(record.desc().unwrap(), "desc");
    /// assert_eq!(record.seq().to_vec(), b"AAAA");
    /// assert_eq!(record.qual().to_vec(), b"IIII");
    /// ```
    fn read(&mut self, record: &mut Record) -> io::Result<()> {
        record.clear();
        self.line_buffer.clear();

        self.reader.read_line(&mut self.line_buffer)?;

        if !self.line_buffer.is_empty() {
            if !self.line_buffer.starts_with('@') {
                return Err(io::Error::new(
                    io::ErrorKind::Other,
                    "Expected @ at record start.",
                ));
            }
            let mut header_fields = self.line_buffer[1..].trim_end().splitn(2, ' ');
            record.id = header_fields.next().unwrap_or_default().to_owned();
            record.desc = header_fields.next().map(|s| s.to_owned());
            self.line_buffer.clear();

            self.reader.read_line(&mut self.line_buffer)?;

            let mut lines_read = 0;
            while !self.line_buffer.starts_with('+') {
                record.seq.push_str(&self.line_buffer.trim_end());
                self.line_buffer.clear();
                self.reader.read_line(&mut self.line_buffer)?;
                lines_read += 1;
            }

            for _ in 0..lines_read {
                self.line_buffer.clear();
                self.reader.read_line(&mut self.line_buffer)?;
                record.qual.push_str(self.line_buffer.trim_end());
            }

            if record.qual.is_empty() {
                return Err(io::Error::new(
                    io::ErrorKind::Other,
                    "Incomplete record. Each FastQ record has to consist \
                     of 4 lines: header, sequence, separator and \
                     qualities.",
                ));
            }
        }

        Ok(())
    }
}

/// A FastQ record.
#[derive(Debug, Clone, Default, Serialize, Deserialize, PartialEq)]
pub struct Record {
    id: String,
    desc: Option<String>,
    seq: String,
    qual: String,
}

impl Record {
    /// Create a new, empty FastQ record.
    pub fn new() -> Self {
        Record {
            id: String::new(),
            desc: None,
            seq: String::new(),
            qual: String::new(),
        }
    }

    /// Create a new FastQ record from given attributes.
    ///
    /// # Example
    ///
    /// ```rust
    /// use bio::io::fastq::Record;
    ///
    /// let record = Record::with_attrs("id_str", Some("desc"), b"ATGCGGG", b"QQQQQQQ");
    /// assert_eq!(record.id(), "id_str");
    /// assert_eq!(record.desc(), Some("desc"));
    /// assert_eq!(record.seq(), b"ATGCGGG");
    /// assert_eq!(record.qual(), b"QQQQQQQ");
    /// ```
    pub fn with_attrs(id: &str, desc: Option<&str>, seq: TextSlice<'_>, qual: &[u8]) -> Self {
        let desc = match desc {
            Some(desc) => Some(desc.to_owned()),
            _ => None,
        };
        Record {
            id: id.to_owned(),
            desc,
            seq: String::from_utf8(seq.to_vec()).unwrap(),
            qual: String::from_utf8(qual.to_vec()).unwrap(),
        }
    }

    /// Check if a record is empty.
    ///
    /// # Example
    ///
    /// ```rust
    /// use bio::io::fastq::Record;
    ///
    /// let mut record = Record::new();
    /// assert!(record.is_empty());
    ///
    /// record = Record::with_attrs("id_str", Some("desc"), b"ATGCGGG", b"QQQQQQQ");
    /// assert!(!record.is_empty());
    /// ```
    pub fn is_empty(&self) -> bool {
        self.id.is_empty() && self.desc.is_none() && self.seq.is_empty() && self.qual.is_empty()
    }

    /// Check the validity of a FastQ record.
    ///
    /// # Errors
    /// This function will return an `Err` if one of the following conditions is met:
    /// -   The record identifier is empty.
    /// -   There is a non-ASCII character found in either the sequence or quality strings.
    /// -   The sequence and quality strings do not have the same length.
    ///
    /// # Example
    ///
    /// ```rust
    /// use bio::io::fastq::Record;
    ///
    /// let mut record = Record::with_attrs("id", None, "Prüfung".as_ref(), b"!!!!!!!");
    /// let actual = record.check().unwrap_err();
    /// let expected = "Non-ascii character found in sequence.";
    /// assert_eq!(actual, expected);
    ///
    /// record = Record::with_attrs("id_str", Some("desc"), b"ATGCGGG", b"QQQQQQQ");
    /// assert!(record.check().is_ok());
    /// ```
    ///
    pub fn check(&self) -> Result<(), &str> {
        if self.id().is_empty() {
            return Err("Expecting id for FastQ record.");
        }
        if !self.seq.is_ascii() {
            return Err("Non-ascii character found in sequence.");
        }
        if !self.qual.is_ascii() {
            return Err("Non-ascii character found in qualities.");
        }
        if self.seq().len() != self.qual().len() {
            return Err("Unequal length of sequence an qualities.");
        }

        Ok(())
    }

    /// Return the id of the record.
    pub fn id(&self) -> &str {
        self.id.as_ref()
    }

    /// Return descriptions if present.
    pub fn desc(&self) -> Option<&str> {
        match self.desc.as_ref() {
            Some(desc) => Some(&desc),
            None => None,
        }
    }

    /// Return the sequence of the record.
    pub fn seq(&self) -> TextSlice<'_> {
        self.seq.trim_end().as_bytes()
    }

    /// Return the base qualities of the record.
    pub fn qual(&self) -> &[u8] {
        self.qual.trim_end().as_bytes()
    }

    /// Clear the record.
    fn clear(&mut self) {
        self.id.clear();
        self.desc = None;
        self.seq.clear();
        self.qual.clear();
    }
}

impl fmt::Display for Record {
    /// Allows for using `Record` in a given formatter `f`. In general this is for
    /// creating a `String` representation of a `Record` and, optionally, writing it to
    /// a file.
    ///
    /// # Errors
    /// Returns [`std::fmt::Error`](https://doc.rust-lang.org/std/fmt/struct.Error.html)
    /// if there is an issue formatting to the stream.
    ///
    /// # Examples
    ///
    /// Read in a Fastq `Record` and create a `String` representation of it.
    ///
    /// ```rust
    /// use bio::io::fastq::Reader;
    /// use std::fmt::Write;
    /// // create a "fake" fastq file
    /// let fq: &'static [u8] = b"@id description\nACGT\n+\n!!!!\n";
    /// let mut records = Reader::new(fq).records().map(|r| r.unwrap());
    /// let record = records.next().unwrap();
    ///
    /// let mut actual = String::new();
    /// // populate `actual` with a string representation of our record
    /// write!(actual, "{}", record).unwrap();
    ///
    /// let expected = std::str::from_utf8(fq).unwrap();
    ///
    /// assert_eq!(actual, expected)
    /// ```
    fn fmt(&self, f: &mut fmt::Formatter<'_>) -> Result<(), fmt::Error> {
        let header = match self.desc() {
            Some(d) => format!("{} {}", self.id().to_owned(), d),
            None => self.id().to_owned(),
        };
        write!(
            f,
            "@{}\n{}\n+\n{}\n",
            header,
            std::str::from_utf8(self.seq()).unwrap(),
            std::str::from_utf8(self.qual()).unwrap()
        )
    }
}

impl SequenceRead for Record {
    fn name(&self) -> &[u8] {
        self.id.as_bytes()
    }

    fn base(&self, i: usize) -> u8 {
        self.seq()[i]
    }

    fn base_qual(&self, i: usize) -> u8 {
        self.qual()[i]
    }

    fn len(&self) -> usize {
        self.seq().len()
    }
}

/// An iterator over the records of a FastQ file.
#[derive(Debug)]
pub struct Records<R: io::Read> {
    reader: Reader<R>,
}

impl<R: io::Read> Iterator for Records<R> {
    type Item = io::Result<Record>;

    fn next(&mut self) -> Option<io::Result<Record>> {
        let mut record = Record::new();
        match self.reader.read(&mut record) {
            Ok(()) if record.is_empty() => None,
            Ok(()) => Some(Ok(record)),
            Err(err) => Some(Err(err)),
        }
    }
}

/// A FastQ writer.
#[derive(Debug)]
pub struct Writer<W: io::Write> {
    writer: io::BufWriter<W>,
}

impl Writer<fs::File> {
    /// Write to a given file path.
    pub fn to_file<P: AsRef<Path>>(path: P) -> io::Result<Self> {
        fs::File::create(path).map(Writer::new)
    }
}

impl<W: io::Write> Writer<W> {
    /// Write to a given `io::Write`.
    pub fn new(writer: W) -> Self {
        Writer {
            writer: io::BufWriter::new(writer),
        }
    }

    /// Directly write a FastQ record.
    pub fn write_record(&mut self, record: &Record) -> io::Result<()> {
        self.write(record.id(), record.desc(), record.seq(), record.qual())
    }

    /// Write a FastQ record with given id, optional description, sequence and qualities.
    pub fn write(
        &mut self,
        id: &str,
        desc: Option<&str>,
        seq: TextSlice<'_>,
        qual: &[u8],
    ) -> io::Result<()> {
        self.writer.write_all(b"@")?;
        self.writer.write_all(id.as_bytes())?;
        if let Some(desc) = desc {
            self.writer.write_all(b" ")?;
            self.writer.write_all(desc.as_bytes())?;
        }
        self.writer.write_all(b"\n")?;
        self.writer.write_all(seq)?;
        self.writer.write_all(b"\n+\n")?;
        self.writer.write_all(qual)?;
        self.writer.write_all(b"\n")?;

        Ok(())
    }

    /// Flush the writer, ensuring that everything is written.
    pub fn flush(&mut self) -> io::Result<()> {
        self.writer.flush()
    }
}

#[cfg(test)]
mod tests {
    use super::*;
    use std::fmt::Write as FmtWrite;
    use std::io;

    const FASTQ_FILE: &'static [u8] = b"@id desc
ACCGTAGGCTGA
+
IIIIIIJJJJJJ
";

    #[test]
    fn test_reader() {
        let reader = Reader::new(FASTQ_FILE);
        let records: Vec<io::Result<Record>> = reader.records().collect();
        assert_eq!(records.len(), 1);
        for res in records {
            let record = res.ok().unwrap();
            assert_eq!(record.check(), Ok(()));
            assert_eq!(record.id(), "id");
            assert_eq!(record.desc(), Some("desc"));
            assert_eq!(record.seq(), b"ACCGTAGGCTGA");
            assert_eq!(record.qual(), b"IIIIIIJJJJJJ");
        }
    }

    #[test]
    fn test_display_record_no_desc_id_without_space_after() {
        let fq: &'static [u8] = b"@id\nACGT\n+\n!!!!\n";
        let mut records = Reader::new(fq).records().map(|r| r.unwrap());
        let record = records.next().unwrap();
        let mut actual = String::new();
        write!(actual, "{}", record).unwrap();

        let expected = std::str::from_utf8(fq).unwrap();

        assert_eq!(actual, expected)
    }

    #[test]
    fn test_display_record_with_desc_id_has_space_between_id_and_desc() {
        let fq: &'static [u8] = b"@id description\nACGT\n+\n!!!!\n";
        let mut records = Reader::new(fq).records().map(|r| r.unwrap());
        let record = records.next().unwrap();
        let mut actual = String::new();
        write!(actual, "{}", record).unwrap();

        let expected = std::str::from_utf8(fq).unwrap();

        assert_eq!(actual, expected)
    }

    #[test]
    fn test_fqread_trait() {
        let path = "reads.fq.gz";
        let mut fq_reader: Box<dyn FastqRead> = match path.ends_with(".gz") {
            true => Box::new(Reader::new(io::BufReader::new(FASTQ_FILE))),
            false => Box::new(Reader::new(FASTQ_FILE)),
        };
        // The read method can be called, since it is implemented by
        // `Read`. Right now, the records method would not work.
        let mut record = Record::new();
        fq_reader.read(&mut record).unwrap();
        // Check if the returned result is correct.
        assert_eq!(record.check(), Ok(()));
        assert_eq!(record.id(), "id");
        assert_eq!(record.desc(), Some("desc"));
        assert_eq!(record.seq(), b"ACCGTAGGCTGA");
        assert_eq!(record.qual(), b"IIIIIIJJJJJJ");
    }

    #[test]
    fn test_record_with_attrs() {
        let record = Record::with_attrs("id_str", Some("desc"), b"ATGCGGG", b"QQQQQQQ");
        assert_eq!(record.id(), "id_str");
        assert_eq!(record.desc(), Some("desc"));
        assert_eq!(record.seq(), b"ATGCGGG");
        assert_eq!(record.qual(), b"QQQQQQQ");
    }

    #[test]
    fn test_writer() {
        let mut writer = Writer::new(Vec::new());
        writer
            .write("id", Some("desc"), b"ACCGTAGGCTGA", b"IIIIIIJJJJJJ")
            .ok()
            .expect("Expected successful write");
        writer.flush().ok().expect("Expected successful write");
        assert_eq!(writer.writer.get_ref(), &FASTQ_FILE);
    }

    #[test]
    fn test_check_record_id_is_empty_raises_err() {
        let record = Record::with_attrs("", None, b"ACGT", b"!!!!");

        let actual = record.check().unwrap_err();
        let expected = "Expecting id for FastQ record.";

        assert_eq!(actual, expected)
    }

    #[test]
    fn test_check_record_seq_is_not_ascii_raises_err() {
        let record = Record::with_attrs("id", None, "Prüfung".as_ref(), b"!!!!");

        let actual = record.check().unwrap_err();
        let expected = "Non-ascii character found in sequence.";

        assert_eq!(actual, expected)
    }

    #[test]
    fn test_check_record_quality_is_not_ascii_raises_err() {
        let record = Record::with_attrs("id", None, b"ACGT", "Qualität".as_ref());

        let actual = record.check().unwrap_err();
        let expected = "Non-ascii character found in qualities.";

        assert_eq!(actual, expected)
    }

    #[test]
    fn test_check_record_quality_and_seq_diff_len_raises_err() {
        let record = Record::with_attrs("id", None, b"ACGT", b"!!!");

        let actual = record.check().unwrap_err();
        let expected = "Unequal length of sequence an qualities.";

        assert_eq!(actual, expected)
    }

    #[test]
    fn test_check_valid_record() {
        let record = Record::with_attrs("id", None, b"ACGT", b"!!!!");

        assert!(record.check().is_ok())
    }

    #[test]
    fn test_read_header_does_not_start_with_correct_char_raises_err() {
        let fq: &'static [u8] = b">id description\nACGT\n+\n!!!!\n";
        let mut reader = Reader::new(fq);
        let mut record = Record::new();

        let actual = reader.read(&mut record).unwrap_err();
        let expected = io::Error::new(io::ErrorKind::Other, "Expected @ at record start.");

        assert_eq!(actual.kind(), expected.kind());
        assert_eq!(actual.to_string(), expected.to_string())
    }

    #[test]
    fn test_read_quality_is_empty_raises_err() {
        let fq: &'static [u8] = b"@id description\nACGT\n+\n";
        let mut reader = Reader::new(fq);
        let mut record = Record::new();

        let actual = reader.read(&mut record).unwrap_err();
        let expected = io::Error::new(io::ErrorKind::Other, "Incomplete record. Each FastQ record has to consist of 4 lines: header, sequence, separator and qualities.");

        assert_eq!(actual.kind(), expected.kind());
        assert_eq!(actual.to_string(), expected.to_string())
    }

    #[test]
    fn test_read_sequence_and_quality_are_wrapped_is_handled_with_one_sequence() {
        let fq: &'static [u8] = b"@id description\nACGT\nGGGG\nC\n+\n@@@@\n!!!!\n$\n";
        let mut reader = Reader::new(fq);

        let mut actual = Record::new();
        reader.read(&mut actual).unwrap();
        let expected = Record::with_attrs("id", Some("description"), b"ACGTGGGGC", b"@@@@!!!!$");

        assert_eq!(actual, expected)
    }

    #[test]
    fn test_read_sequence_and_quality_are_wrapped_is_handled_with_three_sequences() {
        let fq: &'static [u8] = b"@id description\nACGT\nGGGG\nC\n+\n@@@@\n!!!!\n$\n@id2 description\nACGT\nGGGG\nC\n+\n@@@@\n!!!!\n$\n@id3 desc1 desc2\nAAA\nAAA\nAA\n+\n^^^\n^^^\n^^\n";
        let mut reader = Reader::new(fq);

        let mut actual = Record::new();
        reader.read(&mut actual).unwrap();
        let expected = Record::with_attrs("id", Some("description"), b"ACGTGGGGC", b"@@@@!!!!$");

        assert_eq!(actual, expected);

        reader.read(&mut actual).unwrap();
        let expected = Record::with_attrs("id2", Some("description"), b"ACGTGGGGC", b"@@@@!!!!$");

        assert_eq!(actual, expected);

        reader.read(&mut actual).unwrap();
        let expected = Record::with_attrs("id3", Some("desc1 desc2"), b"AAAAAAAA", b"^^^^^^^^");

        assert_eq!(actual, expected)
    }

    #[test]
    fn test_read_wrapped_record_with_inconsistent_wrapping_errors() {
        let fq: &'static [u8] = b"@id description\nACGT\nGGGG\nC\n+\n@@@@\n!!!!$\n@id2 description\nACGT\nGGGG\nC\n+\n@@@@\n!!!!\n$\n@id3 desc1 desc2\nAAA\nAAA\nAA\n+\n^^^\n^^^\n^^\n";
        let mut reader = Reader::new(fq);

        let mut record = Record::new();
        reader.read(&mut record).unwrap();
        let actual = reader.read(&mut record).unwrap_err();
        let expected = io::Error::new(io::ErrorKind::Other, "Expected @ at record start.");

        assert_eq!(actual.kind(), expected.kind());
        assert_eq!(actual.to_string(), expected.to_string())
    }

    #[test]
    fn test_record_iterator_next_read_returns_err_causes_next_to_return_some_err() {
        let fq: &'static [u8] = b"@id description\nACGT\n+\n";
        let mut records = Reader::new(fq).records();

        let actual = records.next().unwrap().unwrap_err();
        let expected = io::Error::new(io::ErrorKind::Other, "Incomplete record. Each FastQ record has to consist of 4 lines: header, sequence, separator and qualities.");

        assert_eq!(actual.kind(), expected.kind());
        assert_eq!(actual.to_string(), expected.to_string())
    }

    #[test]
    fn test_reader_from_file_path_doesnt_exist_returns_err() {
        let path = Path::new("/I/dont/exist.fq");

        let actual = Reader::from_file(path).unwrap_err();
        let expected = io::Error::new(io::ErrorKind::NotFound, "foo");

        assert_eq!(actual.kind(), expected.kind());
    }

    #[test]
    fn test_reader_from_file_path_exists_returns_ok() {
        let path = Path::new("Cargo.toml");

        assert!(Reader::from_file(path).is_ok())
    }

    #[test]
    fn test_sequence_read_for_record_trait_method_name() {
        let record = Record::with_attrs("id", None, b"ACGT", b"!!!!");

        let actual = record.name();
        let expected = b"id";

        assert_eq!(actual, expected)
    }

    #[test]
    fn test_sequence_read_for_record_trait_method_base_idx_in_range() {
        let fq: &'static [u8] = b"@id description\nACGT\n+\n!!!!\n";
        let mut reader = Reader::new(fq);
        let mut record = Record::new();
        reader.read(&mut record).unwrap();
        let idx = 2;

        let actual = record.base(idx);
        let expected = b'G';

        assert_eq!(actual, expected)
    }

    #[test]
    #[should_panic]
    fn test_sequence_read_for_record_trait_method_base_idx_out_of_range() {
        let fq: &'static [u8] = b"@id description\nACGT\n+\n!!!!\n";
        let mut reader = Reader::new(fq);
        let mut record = Record::new();
        reader.read(&mut record).unwrap();
        // idx 4 is where the newline character would be - we dont want that included
        let idx = 4;

        record.base(idx);
    }

    #[test]
    fn test_sequence_read_for_record_trait_method_base_qual_idx_in_range() {
        let fq: &'static [u8] = b"@id description\nACGT\n+\n!!!!\n";
        let mut reader = Reader::new(fq);
        let mut record = Record::new();
        reader.read(&mut record).unwrap();
        let idx = 2;

        let actual = record.base_qual(idx);
        let expected = b'!';

        assert_eq!(actual, expected)
    }

    #[test]
    #[should_panic]
    fn test_sequence_read_for_record_trait_method_base_qual_idx_out_of_range() {
        let fq: &'static [u8] = b"@id description\nACGT\n+\n!!!!\n";
        let mut reader = Reader::new(fq);
        let mut record = Record::new();
        reader.read(&mut record).unwrap();
        // idx 4 is where the newline character would be - we dont want that included
        let idx = 4;

        record.base_qual(idx);
    }

    #[test]
    fn test_sequence_read_for_record_trait_method_len() {
        let fq: &'static [u8] = b"@id description\nACGT\n+\n!!!!\n";
        let mut reader = Reader::new(fq);
        let mut record = Record::new();
        reader.read(&mut record).unwrap();

        let actual = record.len();
        let expected = 4;

        assert_eq!(actual, expected)
    }

    #[test]
    fn test_writer_to_file_dir_doesnt_exist_returns_err() {
        let path = Path::new("/I/dont/exist.fq");

        let actual = Writer::to_file(path).unwrap_err();
        let expected = io::Error::new(io::ErrorKind::NotFound, "foo");

        assert_eq!(actual.kind(), expected.kind());
    }

    #[test]
    fn test_writer_to_file_dir_exists_returns_ok() {
        let file = tempfile::NamedTempFile::new().expect("Could not create temp file");
        let path = file.path();

        assert!(Writer::to_file(path).is_ok())
    }

    #[test]
    fn test_write_record() {
        let path = Path::new("test.fq");
        let file = fs::File::create(path).unwrap();
        {
            let handle = io::BufWriter::new(file);
            let mut writer = Writer { writer: handle };
            let record = Record::with_attrs("id", Some("desc"), b"ACGT", b"!!!!");

            let write_result = writer.write_record(&record);
            assert!(write_result.is_ok());
        }

        let actual = fs::read_to_string(path).unwrap();
        let expected = "@id desc\nACGT\n+\n!!!!\n";

        assert!(fs::remove_file(path).is_ok());
        assert_eq!(actual, expected)
    }
}<|MERGE_RESOLUTION|>--- conflicted
+++ resolved
@@ -9,12 +9,8 @@
 //!
 //! ```
 //! use std::io;
-<<<<<<< HEAD
-//! use bio::io::fastq::{self, FastqRead};
-=======
 //! use bio::io::fastq;
 //! use bio::io::fastq::FastqRead;
->>>>>>> 0ddee619
 //! let mut reader = fastq::Reader::new(io::stdin());
 //! let mut record = fastq::Record::new();
 //! reader.read(&mut record).expect("Failed to parse record");
