--- conflicted
+++ resolved
@@ -197,24 +197,6 @@
             Some(idx) => {
                 seq.clear();
 
-<<<<<<< HEAD
-                let length = stop - start;
-                let newlines_before = if start > 0 { (start - 1) / idx.line_bytes } else {0};
-                let newlines_by_end = (start + length - 1) / idx.line_bytes;
-                let newlines_inside = newlines_by_end - newlines_before;
-                let seqlen = length + newlines_inside;
-
-                let line = start / idx.line_bases * idx.line_bytes;
-                let line_offset = start % idx.line_bases;
-                let offset = idx.offset + line + line_offset;
-
-                try!(self.reader.seek(io::SeekFrom::Start(offset)));
-                let mut buf = vec![0u8; seqlen as usize];
-                try!(self.reader.read_exact(&mut buf));
-
-                let buf_filter = buf.iter().filter(|&&b| b != b'\n' && b != b'\r');
-                seq.extend(buf_filter);
-=======
                 if stop > idx.len {
                     return Err(io::Error::new(io::ErrorKind::Other, "FASTA read interval was out of bounds"));
                 }
@@ -246,7 +228,6 @@
                         break;
                     }
                 }
->>>>>>> 8617103c
 
                 Ok(())
             }
@@ -448,14 +429,10 @@
                              .ok()
                              .expect("Error reading index");
         let mut seq = Vec::new();
-<<<<<<< HEAD
-        reader.read(b"id", 1, 5, &mut seq).ok().expect("Error reading sequence.");
-=======
 
 
         // Test reading various substrings of the sequence
         reader.read("id", 1, 5, &mut seq).ok().expect("Error reading sequence.");
->>>>>>> 8617103c
         assert_eq!(seq, b"CCGT");
 
         reader.read("id", 1, 31, &mut seq).ok().expect("Error reading sequence.");
@@ -481,24 +458,6 @@
     }
 
 
-<<<<<<< HEAD
-
-    #[test]
-    fn test_indexed_reader_big() {
-        let fasta = "/Users/patrick/refdata/hg19-2.0.0/fasta/genome.fa";
-        let mut reader = IndexedReader::from_file(&fasta)
-                             .ok()
-                             .expect("Error reading index");
-        let mut seq = Vec::new();
-        let start = 27168299;
-        let end = 27168321;
-
-        reader.read(b"chr9", start, end, &mut seq).ok().expect("Error reading sequence.");
-        assert_eq!(end-start, seq.len() as u64);
-    }
-
-=======
->>>>>>> 8617103c
     #[test]
     fn test_writer() {
         let mut writer = Writer::new(Vec::new());
