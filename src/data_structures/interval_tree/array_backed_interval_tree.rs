--- conflicted
+++ resolved
@@ -22,22 +22,14 @@
 //! let i1 = &tree.find(22..25)[0];
 //! assert_eq!(i1.interval().start, 0);
 //! assert_eq!(i1.interval().end, 23);
-<<<<<<< HEAD
 //! assert_eq!(i1.data(), &1u32);
-=======
-//! assert_eq!(i1.data(), &1);
->>>>>>> 0ddee619
 //!
 //! let tree = ArrayBackedIntervalTree::from_iter(vec![(12..34, 0), (0..23, 1), (34..56, 2)].into_iter());
 //! // no call to `index` needed here, since that happens in `from_iter` already
 //! let i2 = &tree.find(22..25)[1];
 //! assert_eq!(i2.interval().start, 12);
 //! assert_eq!(i2.interval().end, 34);
-<<<<<<< HEAD
 //! assert_eq!(i2.data(), &0u32);
-=======
-//! assert_eq!(i2.data(), &0);
->>>>>>> 0ddee619
 //!
 //! ```
 //!
