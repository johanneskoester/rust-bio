// Copyright 2014-2016 Johannes Köster.
// Licensed under the MIT license (http://opensource.org/licenses/MIT)
// This file may not be copied, modified, or distributed
// except according to those terms.

//! A classical, flexible, q-gram index implementation.
//!
//! # Example
//!
//! ```
//! use bio::data_structures::qgram_index;
//! use bio::alphabets;
//!
//! let text = b"ACGGCTGAGATGAT";
//! let alphabet = alphabets::dna::alphabet();
//! let q = 3;
//! let qgram_index = qgram_index::QGramIndex::new(q, text, &alphabet);
//!
//! let pattern = b"GCTG";
//! let matches = qgram_index.matches(pattern, 1);
//! assert_eq!(matches, [
//!     qgram_index::Match {
//!         pattern: qgram_index::Interval { start: 0, stop: 4 },
//!         text: qgram_index::Interval { start: 3, stop: 7 },
//!         count: 2
//!     }
//! ]);
//! ```


use std::collections;
use std::collections::hash_map::Entry;
use std;
use std::cmp;

use alphabets::{Alphabet, RankTransform, QGrams};
use utils;


/// A classical, flexible, q-gram index implementation.
#[derive(Serialize, Deserialize)]
pub struct QGramIndex {
    q: u32,
    address: Vec<usize>,
    pos: Vec<usize>,
    ranks: RankTransform,
}


impl QGramIndex {
    /// Create a new q-gram index.
    /// The q has to be smaller than b / log2(|A|) with |A| being the alphabet size and b the number
    /// bits with the `usize` data type.
    pub fn new(q: u32, text: &[u8], alphabet: &Alphabet) -> Self {
        QGramIndex::with_max_count(q, text, alphabet, std::usize::MAX)
    }

    /// Create a new q-gram index, only considering q-grams that occur at most `max_count` times.
    /// The q has to be smaller than b / log2(|A|) with |A| being the alphabet size and b the number
    /// bits with the `usize` data type.
    pub fn with_max_count(q: u32, text: &[u8], alphabet: &Alphabet, max_count: usize) -> Self {
        let ranks = RankTransform::new(alphabet);

        let qgram_count = alphabet.len().pow(q as u32);
        let mut address = vec![0; qgram_count + 1];
        let mut pos = vec![0; text.len()];

        for qgram in ranks.qgrams(q, text) {
            address[qgram] += 1;
        }

        for mut a in address.iter_mut().skip(1) {
            if *a > max_count {
                // mask qgram
                *a = 0;
            }
        }

        utils::prescan(&mut address, 0, |a, b| a + b);

        {
            let mut offset = vec![0; qgram_count];
            for (i, qgram) in ranks.qgrams(q, text).enumerate() {
                let a = address[qgram as usize];
                if address[qgram as usize + 1] - a != 0 {
                    // if not masked, insert positions
                    pos[a + offset[qgram as usize]] = i;
                    offset[qgram as usize] += 1;
                }
            }
        }

        QGramIndex {
            q: q,
            address: address,
            pos: pos,
            ranks: ranks,
        }
    }

    /// The used q.
    pub fn q(&self) -> u32 {
        self.q
    }

    /// Return text positions with matching q-gram. Complexity O(1).
    pub fn qgram_matches(&self, qgram: usize) -> &[usize] {
        &self.pos[self.address[qgram]..self.address[qgram + 1]]
    }

    /// Iterate over the q-gram ranks of pattern
    pub fn qgrams<'a>(&'a self, pattern: &'a [u8]) -> QGrams<std::slice::Iter<u8>> {
        self.ranks.qgrams(self.q, pattern)
    }

    /// Return matches of the given pattern.
    /// Complexity O(m + k) for pattern of length m and k being the number of matching q-grams.
    pub fn matches(&self, pattern: &[u8], min_count: usize) -> Vec<Match> {
        let q = self.q as usize;
        let mut diagonals = collections::HashMap::new();
        for (i, qgram) in self.ranks.qgrams(self.q, pattern).enumerate() {
            for &p in self.qgram_matches(qgram) {
                let diagonal = p - i;
                match diagonals.entry(diagonal) {
                    Entry::Vacant(v) => {
                        v.insert(Match {
                                     pattern: Interval {
                                         start: i,
                                         stop: i + q,
                                     },
                                     text: Interval {
                                         start: p,
                                         stop: p + q,
                                     },
                                     count: 1,
                                 });
                    }
                    Entry::Occupied(mut o) => {
                        let m = o.get_mut();
                        m.pattern.stop = i + q;
                        m.text.stop = p + q;
                        m.count += 1;
                    }
                }
            }
        }
        diagonals
            .into_iter()
            .filter_map(|(_, m)| if m.count >= min_count { Some(m) } else { None })
            .collect()
    }

    /// Return exact matches (substrings) of the given pattern.
    /// Complexity O(m + k) for pattern of length m and k being the number of matching q-grams.
    pub fn exact_matches(&self, pattern: &[u8]) -> Vec<ExactMatch> {
        let q = self.q as usize;
        let mut diagonals = collections::HashMap::new();
        let mut matches = Vec::new();

        for (i, qgram) in self.ranks.qgrams(self.q, pattern).enumerate() {
            for &p in self.qgram_matches(qgram) {
                let diagonal = p as i32 - i as i32;
                match diagonals.entry(diagonal) {
                    Entry::Vacant(v) => {
                        v.insert(ExactMatch {
                                     pattern: Interval {
                                         start: i,
                                         stop: i + q,
                                     },
                                     text: Interval {
                                         start: p,
                                         stop: p + q,
                                     },
                                 });
                    }
                    Entry::Occupied(mut o) => {
                        let m = o.get_mut();
                        if m.pattern.stop - q + 1 == i {
                            m.pattern.stop = i + q;
                            m.text.stop = p + q;
                        } else {
                            // discontinue match
                            matches.push(*m);
                            // start new match
                            m.pattern.start = i;
                            m.pattern.stop = i + q;
                            m.text.start = p;
                            m.text.stop = p + q;
                        }
                    }
                }
            }
        }
        for (_, m) in diagonals {
            matches.push(m);
        }

        matches
    }
}    


/// An interval, consisting of start and stop position (the latter exclusive).
#[derive(PartialEq, Eq, Debug, Copy, Clone)]
pub struct Interval {
    pub start: usize,
    pub stop: usize,
}


impl Interval {
    /// Get the text within the given interval.
    pub fn get<'a>(&self, text: &'a [u8]) -> &'a [u8] {
        &text[self.start..self.stop]
    }
}


/// A match between the pattern and the text.
#[derive(PartialEq, Eq, Debug, Copy, Clone)]
pub struct Match {
    pub pattern: Interval,
    pub text: Interval,
    pub count: usize,
}


impl cmp::Ord for Match {
    fn cmp(&self, other: &Self) -> cmp::Ordering {
        self.count.cmp(&other.count)
    }
}


impl cmp::PartialOrd for Match {
    fn partial_cmp(&self, other: &Self) -> Option<cmp::Ordering> {
        Some(self.cmp(other))
    }
}


/// An exact match between the pattern and the text.
#[derive(PartialEq, Debug, Copy, Clone)]
pub struct ExactMatch {
    pub pattern: Interval,
    pub text: Interval,
}


#[cfg(test)]
mod tests {
    use super::*;
    use alphabets;

    fn setup() -> (&'static [u8], alphabets::Alphabet) {
        let text = b"ACGGCTGAGATGAT";
        let alphabet = alphabets::dna::alphabet();

        (text, alphabet)
    }

    #[test]
    fn test_qgram_matches() {
        let (text, alphabet) = setup();
        let q = 3;
        let qgram_index = QGramIndex::new(q, text, &alphabet);

        let ranks = alphabets::RankTransform::new(&alphabet);

        let qgram = ranks.qgrams(q, b"TGA").next().unwrap();

        let matches = qgram_index.qgram_matches(qgram);
        assert_eq!(matches, [5, 10]);
    }

    #[test]
    fn test_matches() {
        let (text, alphabet) = setup();
        let q = 3;
        let qgram_index = QGramIndex::new(q, text, &alphabet);

        let pattern = b"GCTG";
        let matches = qgram_index.matches(pattern, 1);
        assert_eq!(matches,
                   [Match {
                        pattern: Interval { start: 0, stop: 4 },
                        text: Interval { start: 3, stop: 7 },
                        count: 2,
                    }]);
    }

    #[test]
    fn test_exact_matches() {
        let (text, alphabet) = setup();
        let q = 3;
        let qgram_index = QGramIndex::new(q, text, &alphabet);

        let pattern = b"GCTGA";
        let exact_matches = qgram_index.exact_matches(pattern);
        assert!(exact_matches.len() == 2);
        for m in exact_matches {
            assert_eq!(m.pattern.get(pattern), m.text.get(text));
        }
    }
<<<<<<< HEAD


    #[test]
    fn test_exact_matches_self() {
        let (text, alphabet) = setup();
        let q = 3;
        let qgram_index = QGramIndex::new(q, text, &alphabet);

        let exact_matches = qgram_index.exact_matches(text);
        assert!(exact_matches.len() >= 1);
    }


    #[test]
    #[cfg(feature = "nightly")]
    fn test_serde() {
        use serde::{Serialize, Deserialize};
        fn impls_serde_traits<S: Serialize + Deserialize>() {}

        impls_serde_traits::<QGramIndex>();
    }
=======
>>>>>>> 67773e14
}<|MERGE_RESOLUTION|>--- conflicted
+++ resolved
@@ -302,8 +302,6 @@
             assert_eq!(m.pattern.get(pattern), m.text.get(text));
         }
     }
-<<<<<<< HEAD
-
 
     #[test]
     fn test_exact_matches_self() {
@@ -324,6 +322,4 @@
 
         impls_serde_traits::<QGramIndex>();
     }
-=======
->>>>>>> 67773e14
 }