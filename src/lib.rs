// Copyright 2014-2016 Johannes Köster.
// Licensed under the MIT license (http://opensource.org/licenses/MIT)
// This file may not be copied, modified, or distributed
// except according to those terms.

//! # Rust-bio, a bioinformatics library for Rust.
//! This library provides implementations of many algorithms and data structures
//! that are useful for bioinformatics.
//! All provided implementations are rigorously tested via continuous
//! integration.
//! For installation instructions and a general overview, visit
//! https://rust-bio.github.io.
//!
//! Currently, rust-bio provides
//!
//! * most major pattern matching algorithms,
//! * a convenient alphabet implementation,
//! * pairwise alignment,
//! * suffix arrays,
//! * BWT and FM-Index,
//! * FMD-Index for finding supermaximal exact matches,
//! * a q-gram index,
//! * an orf research algorithm,
//! * a rank/select data structure,
//! * FASTQ and FASTA and BED readers and writers,
//! * helper functions for combinatorics and dealing with log probabilities,
//! * an implementation of Hidden Markov Model and related algorithms.
//!
//! # Example
//!
//! ```rust
//! use bio::alphabets;
//! use bio::data_structures::suffix_array::suffix_array;
//! use bio::data_structures::bwt::{bwt, less, Occ};
//! use bio::data_structures::fmindex::{FMIndex, FMIndexable};
//!
//! let text = b"ACGGATGCTGGATCGGATCGCGCTAGCTA$";
//! let pattern = b"ACCG";
//!
//! // Create an FM-Index for a given text.
//! let alphabet = alphabets::dna::iupac_alphabet();
//! let sa = suffix_array(text);
//! let bwt = bwt(text, &sa);
//! let less = less(&bwt, &alphabet);
//! let occ = Occ::new(&bwt, 3, &alphabet);
//! let fmindex = FMIndex::new(&bwt, &less, &occ);
//!
//! let interval = fmindex.backward_search(pattern.iter());
//! let positions = interval.occ(&sa);
//! ```
//!
//! # Multithreaded Example
//!
//! ```rust
//! use bio::alphabets;
//! use bio::data_structures::suffix_array::suffix_array;
//! use bio::data_structures::bwt::{bwt, less, Occ};
//! use bio::data_structures::fmindex::{FMIndex, FMIndexable};
//! use std::sync::Arc;
//! use std::thread;
//!
//! let text = b"ACGGATGCTGGATCGGATCGCGCTAGCTA$";
//! let patterns = vec![b"ACCG", b"TGCT"];
//!
//! // Create an FM-Index for a given text.
//! let alphabet = alphabets::dna::iupac_alphabet();
//! let sa = suffix_array(text);
//! let bwt = Arc::new(bwt(text, &sa));
//! let less = Arc::new(less(bwt.as_ref(), &alphabet));
//! let occ = Arc::new(Occ::new(bwt.as_ref(), 3, &alphabet));
//! let fmindex = Arc::new(FMIndex::new(bwt, less, occ));
//!
//! // Spawn threads to perform backward searches for each interval
//! let interval_calculators = patterns.into_iter().map(|pattern| {
//!     let fmindex = fmindex.clone();
//!     thread::spawn(move ||
//!         fmindex.backward_search(pattern.iter())
//!     )
//! }).collect::<Vec<_>>();
//!
//! // Loop through the results, extracting the positions array for each pattern
//! for interval_calculator in interval_calculators {
//!     let positions = interval_calculator.join().unwrap().occ(&sa);
//! }
//! ```
//!
//! Documentation and further examples for each module can be found in the module descriptions below.

#[macro_use]
extern crate approx;

#[macro_use]
extern crate custom_derive;

#[macro_use]
extern crate lazy_static;

#[macro_use]
extern crate newtype_derive;

#[macro_use]
extern crate quick_error;

#[macro_use]
extern crate serde_derive;
<<<<<<< HEAD
extern crate bv;
extern crate fnv;
extern crate statrs;
extern crate strum;
extern crate vec_map;
=======

use strum;

>>>>>>> 86549ad0
#[macro_use]
extern crate strum_macros;
#[macro_use]
extern crate derive_new;

pub mod alignment;
pub mod alphabets;
pub mod data_structures;
pub mod io;
pub mod pattern_matching;
pub mod scores;
pub mod seq_analysis;
pub mod stats;
pub mod utils;<|MERGE_RESOLUTION|>--- conflicted
+++ resolved
@@ -103,19 +103,10 @@
 
 #[macro_use]
 extern crate serde_derive;
-<<<<<<< HEAD
-extern crate bv;
-extern crate fnv;
-extern crate statrs;
-extern crate strum;
-extern crate vec_map;
-=======
 
-use strum;
-
->>>>>>> 86549ad0
 #[macro_use]
 extern crate strum_macros;
+
 #[macro_use]
 extern crate derive_new;
 
